/**
 * Copyright (c) Microsoft Corporation. All rights reserved.
 * Licensed under the MIT License. See LICENSE in the project root for
 * license information.
 */
package com.microsoft.azure.spring.autoconfigure.aad;

<<<<<<< HEAD
=======
import com.microsoft.aad.adal4j.AdalClaimsChallengeException;
import com.microsoft.aad.adal4j.ClientCredential;
>>>>>>> 5af2c2b9
import org.springframework.security.core.GrantedAuthority;
import org.springframework.security.oauth2.client.oidc.userinfo.OidcUserRequest;
import org.springframework.security.oauth2.client.oidc.userinfo.OidcUserService;
import org.springframework.security.oauth2.client.registration.ClientRegistration;
import org.springframework.security.oauth2.client.userinfo.OAuth2UserRequest;
import org.springframework.security.oauth2.client.userinfo.OAuth2UserService;
import org.springframework.security.oauth2.core.OAuth2AuthenticationException;
import org.springframework.security.oauth2.core.OAuth2Error;
import org.springframework.security.oauth2.core.oidc.OidcIdToken;
import org.springframework.security.oauth2.core.oidc.user.DefaultOidcUser;
import org.springframework.security.oauth2.core.oidc.user.OidcUser;
import org.springframework.util.StringUtils;

import javax.naming.ServiceUnavailableException;
import java.io.IOException;
import java.net.MalformedURLException;
import java.util.Set;

public class AADOAuth2UserService implements OAuth2UserService<OidcUserRequest, OidcUser> {
    private static final String CONDITIONAL_ACCESS_POLICY = "conditional_access_policy";
    private static final String INVALID_REQUEST = "invalid_request";
    private static final String SERVER_ERROR = "server_error";
    private static final String DEFAULT_USERNAME_ATTR_NAME = "name";

    private AADAuthenticationProperties aadAuthProps;
    private ServiceEndpointsProperties serviceEndpointsProps;

    public AADOAuth2UserService(AADAuthenticationProperties aadAuthProps,
                                ServiceEndpointsProperties serviceEndpointsProps) {
        this.aadAuthProps = aadAuthProps;
        this.serviceEndpointsProps = serviceEndpointsProps;
    }

    @Override
    public OidcUser loadUser(OidcUserRequest userRequest) throws OAuth2AuthenticationException {
        final OidcUserService delegate = new OidcUserService();

        // Delegate to the default implementation for loading a user
        OidcUser oidcUser = delegate.loadUser(userRequest);
        final OidcIdToken idToken = userRequest.getIdToken();

        final String graphApiToken;
        final Set<GrantedAuthority> mappedAuthorities;

        try {
            // https://github.com/MicrosoftDocs/azure-docs/issues/8121#issuecomment-387090099
            // In AAD App Registration configure oauth2AllowImplicitFlow to true
            final ClientRegistration registration = userRequest.getClientRegistration();

            final AzureADGraphClient graphClient = new AzureADGraphClient(registration.getClientId(),
                    registration.getClientSecret(), aadAuthProps, serviceEndpointsProps);

            graphApiToken = graphClient.acquireTokenForGraphApi(idToken.getTokenValue(),
                    aadAuthProps.getTenantId()).accessToken();

            mappedAuthorities = graphClient.getGrantedAuthorities(graphApiToken);
        } catch (MalformedURLException e) {
            throw wrapException(INVALID_REQUEST, "Failed to acquire token for Graph API.", null, e);
        } catch (ServiceUnavailableException e) {
            throw wrapException(SERVER_ERROR, "Failed to acquire token for Graph API.", null, e);
        } catch (IOException e) {
            throw wrapException(SERVER_ERROR, "Failed to map group to authorities.", null, e);
        } catch (AdalClaimsChallengeException e) {
            throw wrapException(CONDITIONAL_ACCESS_POLICY, "Handle conditional access policy", null, e);
        }

        // Create a copy of oidcUser but use the mappedAuthorities instead
        oidcUser = new DefaultOidcUser(mappedAuthorities, oidcUser.getIdToken(), getUserNameAttrName(userRequest));

        return oidcUser;
    }

    private OAuth2AuthenticationException wrapException(String errorCode, String errDesc, String uri, Exception e) {
        final OAuth2Error oAuth2Error = new OAuth2Error(errorCode, errDesc, uri);
        throw new OAuth2AuthenticationException(oAuth2Error, e);
    }

    private String getUserNameAttrName(OAuth2UserRequest userRequest) {
        String userNameAttrName = userRequest.getClientRegistration()
                .getProviderDetails().getUserInfoEndpoint().getUserNameAttributeName();
        if (StringUtils.isEmpty(userNameAttrName)) {
            userNameAttrName = DEFAULT_USERNAME_ATTR_NAME;
        }

        return userNameAttrName;
    }
}<|MERGE_RESOLUTION|>--- conflicted
+++ resolved
@@ -5,11 +5,7 @@
  */
 package com.microsoft.azure.spring.autoconfigure.aad;
 
-<<<<<<< HEAD
-=======
-import com.microsoft.aad.adal4j.AdalClaimsChallengeException;
-import com.microsoft.aad.adal4j.ClientCredential;
->>>>>>> 5af2c2b9
+import com.microsoft.aad.msal4j.MsalServiceException;
 import org.springframework.security.core.GrantedAuthority;
 import org.springframework.security.oauth2.client.oidc.userinfo.OidcUserRequest;
 import org.springframework.security.oauth2.client.oidc.userinfo.OidcUserService;
@@ -72,8 +68,12 @@
             throw wrapException(SERVER_ERROR, "Failed to acquire token for Graph API.", null, e);
         } catch (IOException e) {
             throw wrapException(SERVER_ERROR, "Failed to map group to authorities.", null, e);
-        } catch (AdalClaimsChallengeException e) {
-            throw wrapException(CONDITIONAL_ACCESS_POLICY, "Handle conditional access policy", null, e);
+        } catch (MsalServiceException e) {
+            if (e.claims() != null && !e.claims().isEmpty()) {
+                throw wrapException(CONDITIONAL_ACCESS_POLICY, "Handle conditional access policy", null, e);
+            } else {
+                throw e;
+            }
         }
 
         // Create a copy of oidcUser but use the mappedAuthorities instead

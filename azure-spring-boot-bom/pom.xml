--- conflicted
+++ resolved
@@ -47,15 +47,9 @@
 
     <properties>
         <azure.spring.boot.version>2.2.0.M1</azure.spring.boot.version>
-<<<<<<< HEAD
-        <azure.dependencies.bom.version>2.1.0.M7</azure.dependencies.bom.version>
+        <azure.dependencies.bom.version>2.2.0.M1</azure.dependencies.bom.version>
         <spring.data.cosmosdb.version>2.2.0.M1</spring.data.cosmosdb.version>
-        <spring.data.gremlin.version>2.1.7</spring.data.gremlin.version>
-=======
-        <azure.dependencies.bom.version>2.2.0.M1</azure.dependencies.bom.version>
-        <spring.data.cosmosdb.version>2.1.7</spring.data.cosmosdb.version>
         <spring.data.gremlin.version>2.2.0.M1</spring.data.gremlin.version>
->>>>>>> a5bafede
     </properties>
 
     <dependencyManagement>

<?xml version="1.0" encoding="UTF-8"?>
<project xmlns="http://maven.apache.org/POM/4.0.0"
         xmlns:xsi="http://www.w3.org/2001/XMLSchema-instance"
         xsi:schemaLocation="http://maven.apache.org/POM/4.0.0 http://maven.apache.org/xsd/maven-4.0.0.xsd">
    <modelVersion>4.0.0</modelVersion>

    <parent>
        <groupId>com.microsoft.azure</groupId>
        <artifactId>azure-spring-boot-parent</artifactId>
        <version>2.2.0.M1</version>
        <relativePath>../../azure-spring-boot-parent/pom.xml</relativePath>
    </parent>

    <artifactId>azure-active-directory-b2c-spring-boot-starter</artifactId>
    <version>2.2.0.M1</version>

    <name>Azure AD B2C Spring Security Integration Spring Boot Starter</name>
    <description>Spring Boot Starter for Azure AD B2C and Spring Security Integration</description>
    <url>https://github.com/Microsoft/azure-spring-boot</url>

    <properties>
        <project.rootdir>${project.basedir}/../..</project.rootdir>
    </properties>

    <dependencies>
        <dependency>
            <groupId>org.springframework.boot</groupId>
            <artifactId>spring-boot-starter</artifactId>
        </dependency>

        <dependency>
            <groupId>org.springframework.boot</groupId>
            <artifactId>spring-boot-starter-validation</artifactId>
        </dependency>

        <dependency>
            <groupId>com.microsoft.azure</groupId>
            <artifactId>azure-spring-boot</artifactId>
<<<<<<< HEAD
            <version>2.2.0.M1</version>
=======
>>>>>>> a5bafede
        </dependency>
        <!-- Below poms will be replaced to azure-spring-boot-starter pom when no milestone tag. -->

        <dependency>
            <groupId>org.springframework</groupId>
            <artifactId>spring-web</artifactId>
        </dependency>

        <dependency>
            <groupId>javax.validation</groupId>
            <artifactId>validation-api</artifactId>
        </dependency>

        <!-- Spring Security Dependency -->
        <dependency>
            <groupId>org.springframework.security</groupId>
            <artifactId>spring-security-core</artifactId>
        </dependency>

        <dependency>
            <groupId>org.springframework.security</groupId>
            <artifactId>spring-security-web</artifactId>
        </dependency>

        <dependency>
            <groupId>org.springframework.security</groupId>
            <artifactId>spring-security-config</artifactId>
        </dependency>

        <dependency>
            <groupId>org.springframework.security</groupId>
            <artifactId>spring-security-oauth2-core</artifactId>
        </dependency>

        <dependency>
            <groupId>org.springframework.security</groupId>
            <artifactId>spring-security-oauth2-client</artifactId>
        </dependency>

        <dependency>
            <groupId>org.springframework.security</groupId>
            <artifactId>spring-security-oauth2-jose</artifactId>
        </dependency>
    </dependencies>
</project><|MERGE_RESOLUTION|>--- conflicted
+++ resolved
@@ -36,10 +36,6 @@
         <dependency>
             <groupId>com.microsoft.azure</groupId>
             <artifactId>azure-spring-boot</artifactId>
-<<<<<<< HEAD
-            <version>2.2.0.M1</version>
-=======
->>>>>>> a5bafede
         </dependency>
         <!-- Below poms will be replaced to azure-spring-boot-starter pom when no milestone tag. -->
 
